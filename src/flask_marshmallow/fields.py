"""
    flask_marshmallow.fields
    ~~~~~~~~~~~~~~~~~~~~~~~~

    Custom, Flask-specific fields.

    See the `marshmallow.fields` module for the list of all fields available from the
    marshmallow library.
"""
import re

from flask import url_for
from flask import current_app
from marshmallow import fields
from marshmallow import missing


<<<<<<< HEAD
__all__ = ["URLFor", "UrlFor", "AbsoluteURLFor", "AbsoluteUrlFor", "Hyperlinks", "File"]
=======
__all__ = [
    "URLFor",
    "UrlFor",
    "AbsoluteURLFor",
    "AbsoluteUrlFor",
    "Hyperlinks",
    "Config",
]
>>>>>>> 8b2eeceb


_tpl_pattern = re.compile(r"\s*<\s*(\S*)\s*>\s*")


def _tpl(val):
    """Return value within ``< >`` if possible, else return ``None``."""
    match = _tpl_pattern.match(val)
    if match:
        return match.groups()[0]
    return None


def _get_value(obj, key, default=missing):
    """Slightly-modified version of marshmallow.utils.get_value.
    If a dot-delimited ``key`` is passed and any attribute in the
    path is `None`, return `None`.
    """
    if "." in key:
        return _get_value_for_keys(obj, key.split("."), default)
    else:
        return _get_value_for_key(obj, key, default)


def _get_value_for_keys(obj, keys, default):
    if len(keys) == 1:
        return _get_value_for_key(obj, keys[0], default)
    else:
        value = _get_value_for_key(obj, keys[0], default)
        # XXX This differs from the marshmallow implementation
        if value is None:
            return None
        return _get_value_for_keys(value, keys[1:], default)


def _get_value_for_key(obj, key, default):
    if not hasattr(obj, "__getitem__"):
        return getattr(obj, key, default)

    try:
        return obj[key]
    except (KeyError, IndexError, TypeError, AttributeError):
        return getattr(obj, key, default)


class URLFor(fields.Field):
    """Field that outputs the URL for an endpoint. Acts identically to
    Flask's ``url_for`` function, except that arguments can be pulled from the
    object to be serialized, and ``**values`` should be passed to the ``values``
    parameter.

    Usage: ::

        url = URLFor('author_get', values=dict(id='<id>'))
        https_url = URLFor('author_get', values=dict(id='<id>', _scheme='https', _external=True))

    :param str endpoint: Flask endpoint name.
    :param dict values: Same keyword arguments as Flask's url_for, except string
        arguments enclosed in `< >` will be interpreted as attributes to pull
        from the object.
    :param kwargs: keyword arguments to pass to marshmallow field (e.g. ``required``).
    """

    _CHECK_ATTRIBUTE = False

    def __init__(self, endpoint, values=None, id=None, **kwargs):
        self.endpoint = endpoint
        self.values = values or {}
        fields.Field.__init__(self, **kwargs)

    def _serialize(self, value, key, obj):
        """Output the URL for the endpoint, given the kwargs passed to
        ``__init__``.
        """
        param_values = {}
        for name, attr_tpl in self.values.items():
            attr_name = _tpl(str(attr_tpl))
            if attr_name:
                attribute_value = _get_value(obj, attr_name, default=missing)
                if attribute_value is None:
                    return None
                if attribute_value is not missing:
                    param_values[name] = attribute_value
                else:
                    raise AttributeError(
                        "{attr_name!r} is not a valid "
                        "attribute of {obj!r}".format(attr_name=attr_name, obj=obj)
                    )
            else:
                param_values[name] = attr_tpl
        return url_for(self.endpoint, **param_values)


UrlFor = URLFor


class AbsoluteURLFor(URLFor):
    """Field that outputs the absolute URL for an endpoint."""

    def __init__(self, endpoint, values=None, **kwargs):
        if values:
            values["_external"] = True
        else:
            values = {"_external": True}
        URLFor.__init__(self, endpoint=endpoint, values=values, **kwargs)


AbsoluteUrlFor = AbsoluteURLFor


def _rapply(d, func, *args, **kwargs):
    """Apply a function to all values in a dictionary or list of dictionaries, recursively."""
    if isinstance(d, (tuple, list)):
        return [_rapply(each, func, *args, **kwargs) for each in d]
    if isinstance(d, dict):
        return {key: _rapply(value, func, *args, **kwargs) for key, value in d.items()}
    else:
        return func(d, *args, **kwargs)


def _url_val(val, key, obj, **kwargs):
    """Function applied by `HyperlinksField` to get the correct value in the
    schema.
    """
    if isinstance(val, URLFor):
        return val.serialize(key, obj, **kwargs)
    else:
        return val


class Hyperlinks(fields.Field):
    """Field that outputs a dictionary of hyperlinks,
    given a dictionary schema with :class:`~flask_marshmallow.fields.URLFor`
    objects as values.

    Example: ::

        _links = Hyperlinks({
            'self': URLFor('author', values=dict(id='<id>')),
            'collection': URLFor('author_list'),
        })

    `URLFor` objects can be nested within the dictionary. ::

        _links = Hyperlinks({
            'self': {
                'href': URLFor('book', values=dict(id='<id>')),
                'title': 'book detail'
            }
        })

    :param dict schema: A dict that maps names to
        :class:`~flask_marshmallow.fields.URLFor` fields.
    """

    _CHECK_ATTRIBUTE = False

    def __init__(self, schema, **kwargs):
        self.schema = schema
        fields.Field.__init__(self, **kwargs)

    def _serialize(self, value, attr, obj):
        return _rapply(self.schema, _url_val, key=attr, obj=obj)


<<<<<<< HEAD
class File(fields.Field):
    """A binary file field for uploaded files.

    Examples: ::

        class ImageSchema(Schema):
            image = File(required=True)
    """

    def __init__(self, *args, **kwargs):
        super().__init__(*args, **kwargs)
        self.metadata["type"] = "string"
        self.metadata["format"] = "binary"

    default_error_messages = {"invalid": "Not a valid file."}

    def _deserialize(self, value, attr, data, **kwargs):
        from werkzeug.datastructures import FileStorage

        if not isinstance(value, FileStorage):
            raise self.make_error("invalid")
        return value
=======
class Config(fields.Field):
    """A field for Flask configuration values.

    Examples: ::

        from flask import Flask

        app = Flask(__name__)
        app.config['API_TITLE'] = 'Pet API'

        class FooSchema(Schema):
            user = String()
            title = Config('API_TITLE')

    This field should only be used in an output schema. A ``ValueError`` will
    be raised if the config key is not found in the app config.

    :param str key: The key of the configuration value.
    """

    _CHECK_ATTRIBUTE = False

    def __init__(self, key, **kwargs):
        fields.Field.__init__(self, **kwargs)
        self.key = key

    def _serialize(self, value, attr, obj, **kwargs):
        if self.key not in current_app.config:
            raise ValueError(f"The key {self.key!r} is not found in the app config.")
        return current_app.config[self.key]
>>>>>>> 8b2eeceb
<|MERGE_RESOLUTION|>--- conflicted
+++ resolved
@@ -15,18 +15,15 @@
 from marshmallow import missing
 
 
-<<<<<<< HEAD
-__all__ = ["URLFor", "UrlFor", "AbsoluteURLFor", "AbsoluteUrlFor", "Hyperlinks", "File"]
-=======
 __all__ = [
     "URLFor",
     "UrlFor",
     "AbsoluteURLFor",
     "AbsoluteUrlFor",
     "Hyperlinks",
+    "File",
     "Config",
 ]
->>>>>>> 8b2eeceb
 
 
 _tpl_pattern = re.compile(r"\s*<\s*(\S*)\s*>\s*")
@@ -192,7 +189,6 @@
         return _rapply(self.schema, _url_val, key=attr, obj=obj)
 
 
-<<<<<<< HEAD
 class File(fields.Field):
     """A binary file field for uploaded files.
 
@@ -215,7 +211,8 @@
         if not isinstance(value, FileStorage):
             raise self.make_error("invalid")
         return value
-=======
+
+
 class Config(fields.Field):
     """A field for Flask configuration values.
 
@@ -245,5 +242,4 @@
     def _serialize(self, value, attr, obj, **kwargs):
         if self.key not in current_app.config:
             raise ValueError(f"The key {self.key!r} is not found in the app config.")
-        return current_app.config[self.key]
->>>>>>> 8b2eeceb
+        return current_app.config[self.key]