--- conflicted
+++ resolved
@@ -152,16 +152,14 @@
     result = field.deserialize(fs, mockauthor)
     assert result == fs
 
-<<<<<<< HEAD
     with SpooledTemporaryFile() as temp:
         temp.write(b"temp")
         fs = FileStorage(temp, "temp.jpg")
         result = field.deserialize(fs, mockauthor)
         assert result == fs
-=======
+
     result = field.deserialize("", mockauthor)
     assert result is missing
->>>>>>> 4785db3d
 
     with pytest.raises(ValidationError, match="Field may not be null."):
         field.deserialize(None, mockauthor)
