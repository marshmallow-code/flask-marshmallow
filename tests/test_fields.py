--- conflicted
+++ resolved
@@ -143,7 +143,6 @@
     assert AbsoluteUrlFor is AbsoluteURLFor
 
 
-<<<<<<< HEAD
 def test_file_field(ma, mockauthor):
     field = ma.File()
     fs = FileStorage(io.BytesIO(b"test"), "test.jpg")
@@ -155,7 +154,8 @@
 
     with pytest.raises(ValidationError, match="Not a valid file."):
         field.deserialize("123", mockauthor)
-=======
+
+
 def test_config_field(ma, app, mockauthor):
     app.config["NAME"] = "test"
     field = ma.Config(key="NAME")
@@ -165,5 +165,4 @@
 
     field = ma.Config(key="DOES_NOT_EXIST")
     with pytest.raises(ValueError, match="not found in the app config"):
-        field.serialize("config_value", mockauthor)
->>>>>>> 8b2eeceb
+        field.serialize("config_value", mockauthor)